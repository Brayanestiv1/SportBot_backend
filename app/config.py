import os
<<<<<<< HEAD
from decouple import config

class Config:
    
    # Configuración para el bot de Telegram
    DEBUG = config('DEBUG', default=True, cast=bool)
    SECRET_KEY = config('SECRET_KEY', default='change-this-secret-key')
    
    # Telegram Bot
    TELEGRAM_BOT_TOKEN = config('TELEGRAM_BOT_TOKEN', default='')
    
    # LLM - OpenAI
    OPENAI_API_KEY = config('OPENAI_API_KEY', default='')
    
    # Base de datos (opcional)
    DB_HOST = config('DB_HOST', default='localhost')
    DB_USER = config('DB_USER', default='root')
    DB_PASSWORD = config('DB_PASSWORD', default='')
    DB_NAME = config('DB_NAME', default='baekho')
    
    # Configuración del servidor
    HOST = config('HOST', default='0.0.0.0')
    PORT = config('PORT', default=8000, cast=int)
    
    # Bot settings
    BOT_NAME = config('BOT_NAME', default='BaekhoBot')
    
    @classmethod
    def validate_required(cls):
        errors = []
        
        if not cls.OPENAI_API_KEY:
            errors.append("❌ OPENAI_API_KEY es requerido")
        elif not cls.OPENAI_API_KEY.startswith('sk-'):
            errors.append("❌ OPENAI_API_KEY debe comenzar con 'sk-'")
        
        if errors:
            raise ValueError("\n".join(errors))
        
        print("✅ Configuración válida")
        return True
=======
from pydantic_settings import BaseSettings
from typing import Optional

class Settings(BaseSettings):
    """Configuración de la aplicación usando Pydantic"""
    
    # Configuración de la base de datos
    database_url: str = "mysql://root:admin@db:3306/sportbot_db"
    mysql_root_password: str = "admin"
    mysql_database: str = "sportbot_db"
    mysql_user: str = "sportbot_user"
    mysql_password: str = "sportbot_pass"
    
    # Configuración de Qdrant
    qdrant_host: str = "qdrant"
    qdrant_port: int = 6333
    qdrant_collection: str = "sportbot_collection"
    
    # Configuración de Redis
    redis_host: str = "redis"
    redis_port: int = 6379
    
    # Configuración de la API
    api_host: str = "0.0.0.0"
    api_port: int = 8000
    debug: bool = True
    
    # Configuración de seguridad
    secret_key: str = "your-secret-key-here"
    algorithm: str = "HS256"
    access_token_expire_minutes: int = 30
    
    # Configuración de logs
    log_level: str = "INFO"
    
    class Config:
        env_file = ".env"
        case_sensitive = False

# Instancia global de configuración
settings = Settings()

# Función para obtener la URL de conexión a la base de datos
def get_database_url() -> str:
    """Obtiene la URL de conexión a la base de datos"""
    return settings.database_url

# Función para obtener la configuración de Qdrant
def get_qdrant_config() -> dict:
    """Obtiene la configuración de Qdrant"""
    return {
        "host": settings.qdrant_host,
        "port": settings.qdrant_port,
        "collection": settings.qdrant_collection
    }

# Función para obtener la configuración de Redis
def get_redis_config() -> dict:
    """Obtiene la configuración de Redis"""
    return {
        "host": settings.redis_host,
        "port": settings.redis_port
    }
>>>>>>> 3ae1d24c
<|MERGE_RESOLUTION|>--- conflicted
+++ resolved
@@ -1,47 +1,4 @@
 import os
-<<<<<<< HEAD
-from decouple import config
-
-class Config:
-    
-    # Configuración para el bot de Telegram
-    DEBUG = config('DEBUG', default=True, cast=bool)
-    SECRET_KEY = config('SECRET_KEY', default='change-this-secret-key')
-    
-    # Telegram Bot
-    TELEGRAM_BOT_TOKEN = config('TELEGRAM_BOT_TOKEN', default='')
-    
-    # LLM - OpenAI
-    OPENAI_API_KEY = config('OPENAI_API_KEY', default='')
-    
-    # Base de datos (opcional)
-    DB_HOST = config('DB_HOST', default='localhost')
-    DB_USER = config('DB_USER', default='root')
-    DB_PASSWORD = config('DB_PASSWORD', default='')
-    DB_NAME = config('DB_NAME', default='baekho')
-    
-    # Configuración del servidor
-    HOST = config('HOST', default='0.0.0.0')
-    PORT = config('PORT', default=8000, cast=int)
-    
-    # Bot settings
-    BOT_NAME = config('BOT_NAME', default='BaekhoBot')
-    
-    @classmethod
-    def validate_required(cls):
-        errors = []
-        
-        if not cls.OPENAI_API_KEY:
-            errors.append("❌ OPENAI_API_KEY es requerido")
-        elif not cls.OPENAI_API_KEY.startswith('sk-'):
-            errors.append("❌ OPENAI_API_KEY debe comenzar con 'sk-'")
-        
-        if errors:
-            raise ValueError("\n".join(errors))
-        
-        print("✅ Configuración válida")
-        return True
-=======
 from pydantic_settings import BaseSettings
 from typing import Optional
 
@@ -104,5 +61,4 @@
     return {
         "host": settings.redis_host,
         "port": settings.redis_port
-    }
->>>>>>> 3ae1d24c
+    }